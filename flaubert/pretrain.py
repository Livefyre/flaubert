--- conflicted
+++ resolved
@@ -1,10 +1,6 @@
 import multiprocessing
 import logging
-<<<<<<< HEAD
-from itertools import islice
-=======
 from itertools import islice, chain
->>>>>>> a94045ec
 from pymaptools.io import read_json_lines, PathArgumentParser
 from gensim.models import word2vec, doc2vec
 from flaubert.conf import CONFIG
@@ -42,11 +38,6 @@
     iterator = doc_iter(args)
     if args.limit:
         iterator = islice(iterator, args.limit)
-<<<<<<< HEAD
-    for doc in iterator:
-        for sentence in doc:
-            yield sentence
-=======
     if args.no_sentences:
         logging.info("Using whole documents")
         for doc in iterator:
@@ -56,7 +47,6 @@
         for doc in iterator:
             for sentence in doc:
                 yield sentence
->>>>>>> a94045ec
 
 
 def get_labeled_sentences(args):
